package middleware

import (
	"errors"
	"fmt"
	"sync"

	"github.com/semihalev/sdns/config"
	"github.com/semihalev/sdns/ctx"
)

type middleware struct {
	mu sync.RWMutex

	cfg      *config.Config
	handlers []handler
}

type handler struct {
	name string
	new  func(*config.Config) ctx.Handler
}

var (
	ctxHandlers []ctx.Handler
	setup       bool
	m           middleware
)

// Register a middleware
func Register(name string, new func(*config.Config) ctx.Handler) {
<<<<<<< HEAD
	RegisterAt(name, new, len(m.handlers))
}

// Register a middleware at an index
func RegisterAt(name string, new func(*config.Config) ctx.Handler, idx int) {
	log.Debug("Register middleware", "name", name, "index", idx)

=======
>>>>>>> 641f68af
	m.mu.Lock()
	defer m.mu.Unlock()

	m.handlers = append(m.handlers, handler{})
	copy(m.handlers[idx+1:], m.handlers[idx:])
	m.handlers[idx] = handler{name: name, new: new}
}

// Register a middleware before another middleware
func RegisterBefore(name string, new func(*config.Config) ctx.Handler, before string) {
	log.Debug("Register middleware", "name", name, "before", before)

	m.mu.Lock()
	defer m.mu.Unlock()

	for idx, v := range m.handlers {
		if v.name == before {
			m.handlers = append(m.handlers, handler{})
			copy(m.handlers[idx+1:], m.handlers[idx:])
			m.handlers[idx] = handler{name: name, new: new}
			return
		}
	}

	panic(fmt.Sprintf("Middleware %s not found", before))
}


// Setup handlers
func Setup(cfg *config.Config) error {
	if setup {
		return errors.New("setup already done")
	}

	m.cfg = cfg

	m.mu.RLock()
	defer m.mu.RUnlock()

	for _, handler := range m.handlers {
		ctxHandlers = append(ctxHandlers, handler.new(m.cfg))
	}

	setup = true

	return nil
}

// Handlers return registered handlers
func Handlers() []ctx.Handler {
	return append(ctxHandlers)
}

// List return names of handlers
func List() (list []string) {
	m.mu.RLock()
	defer m.mu.RUnlock()

	for _, handler := range m.handlers {
		list = append(list, handler.name)
	}

	return list
}

// Get return a handler by name
func Get(name string) ctx.Handler {
	if !setup {
		return nil
	}

	m.mu.RLock()
	defer m.mu.RUnlock()

	for i, handler := range m.handlers {
		if handler.name == name {
			if len(ctxHandlers) <= i {
				return nil
			}
			return ctxHandlers[i]
		}
	}

	return nil
}<|MERGE_RESOLUTION|>--- conflicted
+++ resolved
@@ -29,7 +29,6 @@
 
 // Register a middleware
 func Register(name string, new func(*config.Config) ctx.Handler) {
-<<<<<<< HEAD
 	RegisterAt(name, new, len(m.handlers))
 }
 
@@ -37,8 +36,6 @@
 func RegisterAt(name string, new func(*config.Config) ctx.Handler, idx int) {
 	log.Debug("Register middleware", "name", name, "index", idx)
 
-=======
->>>>>>> 641f68af
 	m.mu.Lock()
 	defer m.mu.Unlock()
 
