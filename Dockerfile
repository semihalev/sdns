# Stage 1: Build Stage using Alpine latest
FROM alpine:latest AS builder

# Install build dependencies, including the latest version of Go and other tools for optimization
RUN apk add --no-cache \
    ca-certificates \
    gcc \
    git \
    musl-dev \
    upx \
    curl \
    binutils-gold  # Tetap dipertahankan

# Define architecture as a build argument
ARG TARGETARCH
ENV GO_ARCH=${TARGETARCH}

<<<<<<< HEAD
# Download and install Go sesuai arsitektur
RUN curl -sSL https://golang.org/dl/go1.23.4.linux-${GO_ARCH}.tar.gz | \
    tar -C /usr/local -xz && \
    ln -s /usr/local/go/bin/go /usr/bin/go && \
    mkdir -p /src && \
    # Clean up apk cache to reduce image size
    rm -rf /var/cache/apk/*
=======
RUN go build -ldflags "-linkmode external -extldflags -static -s -w" -o /tmp/sdns \
		&& strip --strip-all /tmp/sdns
>>>>>>> 86830209

# Set working directory
WORKDIR /src

# Copy Go module files and download dependencies
COPY go.mod go.sum ./
RUN go mod download

# Copy source code
COPY . .

# Build the sdns binary with static linking
RUN CGO_ENABLED=0 GOARCH=${GO_ARCH} go build -trimpath -ldflags="-s -w" -o /tmp/sdns && \
    # Strip debug information from the binary
    strip /tmp/sdns && \
    # Compress the binary using UPX with maximum compression
    upx --ultra-brute /tmp/sdns && \
    # Clean up the source directory to reduce image size
    rm -rf /src

# Stage 2: Runtime Stage using scratch
FROM scratch

# Copy necessary files for runtime
COPY --from=builder /etc/ssl/certs/ca-certificates.crt /etc/ssl/certs/
COPY --from=builder /tmp/sdns /sdns

# Expose necessary ports
EXPOSE 53/tcp
EXPOSE 53/udp
EXPOSE 853
EXPOSE 8053
EXPOSE 8080

# Set the entrypoint to run the binary
ENTRYPOINT ["/sdns"]<|MERGE_RESOLUTION|>--- conflicted
+++ resolved
@@ -14,19 +14,6 @@
 # Define architecture as a build argument
 ARG TARGETARCH
 ENV GO_ARCH=${TARGETARCH}
-
-<<<<<<< HEAD
-# Download and install Go sesuai arsitektur
-RUN curl -sSL https://golang.org/dl/go1.23.4.linux-${GO_ARCH}.tar.gz | \
-    tar -C /usr/local -xz && \
-    ln -s /usr/local/go/bin/go /usr/bin/go && \
-    mkdir -p /src && \
-    # Clean up apk cache to reduce image size
-    rm -rf /var/cache/apk/*
-=======
-RUN go build -ldflags "-linkmode external -extldflags -static -s -w" -o /tmp/sdns \
-		&& strip --strip-all /tmp/sdns
->>>>>>> 86830209
 
 # Set working directory
 WORKDIR /src
